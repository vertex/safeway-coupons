--- conflicted
+++ resolved
@@ -7,14 +7,11 @@
 import requests
 import selenium.webdriver.support.expected_conditions as ec
 import undetected_chromedriver as uc  # type: ignore
-<<<<<<< HEAD
-from selenium.common.exceptions import NoSuchElementException, TimeoutException
-=======
 from selenium.common.exceptions import (
+    NoSuchElementException,
     StaleElementReferenceException,
     TimeoutException,
 )
->>>>>>> 335b131a
 from selenium.webdriver.remote.webdriver import By
 from selenium.webdriver.support.wait import WebDriverWait
 
